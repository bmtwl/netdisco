--- conflicted
+++ resolved
@@ -1,5 +1,3 @@
-<<<<<<< HEAD
-=======
 2.040000 - 2018-05
 
   [ENHANCEMENTS]
@@ -14,7 +12,6 @@
   * #414 clicking discover button with empty field causes crash
   * #415 neighbors map display is blank
 
->>>>>>> d959adde
 2.039028 - 2018-05-05
 
   [BUG FIXES]
